--- conflicted
+++ resolved
@@ -7,13 +7,8 @@
 from .failsim import FailSim
 from ._checks import OpticsChecks
 from .sequence_tracker import SequenceTracker
-<<<<<<< HEAD
-from .globals import FSGlobals
 from ._helpers import print_info
-=======
 from .globals import FailSimGlobals
-from .helpers import print_info
->>>>>>> 7bfa37de
 from .results import TwissResult
 
 from typing import Optional, List, Union, Dict, Callable, Tuple
