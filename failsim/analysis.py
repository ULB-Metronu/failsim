--- conflicted
+++ resolved
@@ -104,11 +104,6 @@
             for n in range(len(self._h[0, :].values())):
                 self._h[:, n] = np.cumsum(self._h[:, n])
 
-<<<<<<< HEAD
-    def plot(self):
-        self._h.stack(1)
-        self._h.plot(stack=True, histtype="fill")
-=======
         self._h.stack(1).plot(stack=True, histtype="fill", legend=True, ax=ax)
 
         artists = np.take(ax.get_legend_handles_labels()[0], -legend_parameters.index - 1)
@@ -121,7 +116,6 @@
                   fancybox=True,
                   shadow=True,
                   ncol=1)
->>>>>>> 8d8fd7a8
 
 
 class ImpactParameterHistogram(AnalysisHistogram):
@@ -322,13 +316,8 @@
             _process_data()
 
     def save(self):
-<<<<<<< HEAD
         self._tr.save_data(path=self._path, suffix=self._prefix, only_tracking=True, beam_suffix=str(self._beam_model))
         np.save(os.path.join(self._path, f"{self._prefix}-weights-{self._beam_model}.npy"), self._tr.track_df.query("turn == 0.0")[['number', 'weight']].values)
-=======
-        np.save(os.path.join(self._path, f"{self._prefix}-weights-{self._beam_model}.npy"),
-                self._tr.track_df.query("turn == 0.0")[['number', 'weight']].values)
->>>>>>> 8d8fd7a8
         super().save(filename=f"{self._prefix}-analysis-{self._beam_model}.pkl")
 
     @property
@@ -362,11 +351,7 @@
 
 
 class AnalysisCombineTracks(Analysis):
-<<<<<<< HEAD
     def __init__(self, path: str = '.', filters: Optional[List]=None, beam_model: str='DoubleGaussianPDF'):
-=======
-    def __init__(self, path: str = '.', filters: Optional[List] = None, beam_model: Optional[PDF] = None):
->>>>>>> 8d8fd7a8
         super().__init__(path)
         self._files = glob.glob(self._path + f"/**track-{beam_model}.parquet")
         self._beam_model = beam_model
@@ -382,15 +367,6 @@
     def __call__(self, columns: Optional[List[str]] = None):
         self._data = self._dataset.read(columns=columns, use_threads=True).to_pandas()
 
-<<<<<<< HEAD
-=======
-        with open(os.path.join(self._path, "1-beam.pkl"), 'rb') as f:
-            b = pickle.load(f)
-        b.model = self._beam_model
-        initial_distribution = self._data.query("turn == 0.0")[['x', 'px', 'y', 'py', 't', 'pt']].values
-        weights = b.weight_from_denormalized_distribution(initial_distribution)
-        self._data['weight'] = self._data.apply(lambda _: weights[int(_['number']) - 1], axis=1)
->>>>>>> 8d8fd7a8
 
     def save(self, filename: str = 'combined-tracks.parquet'):
         self._data.to_parquet(os.path.join(self._path, filename))
