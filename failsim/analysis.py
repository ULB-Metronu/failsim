from __future__ import annotations
from typing import Optional, List
import os
import re
import glob
import yaml
import pickle
import functools
import pkg_resources
import numpy as np
import pandas as pd
import pyarrow.parquet as pq
import hist
from .results import TrackingResult
from .beams import PDF


class AnalysisHistogram:
    def __init__(self, hist_histogram=None):
        self._h = hist_histogram
        self._load_parameters()

    def __add__(self, other):
        return self.__class__(self._h + other.h)

    def _load_parameters(self):
        self.parameters = yaml.safe_load(open(os.path.join(pkg_resources.resource_filename('failsim', "data"),
                                                           'analysis_parameters.yaml')))

    @property
    def h(self):
        return self._h

    @classmethod
    def combine(cls, *histograms: List[AnalysisHistogram]):
        combined_histogram = functools.reduce(lambda x, y: x + y, histograms)
        return combined_histogram


class LossPerTurnHistogram(AnalysisHistogram):
    def __init__(self, hist_histogram=None):
        super().__init__(hist_histogram)
        if hist_histogram:
            self._h = hist_histogram
        else:
            self._h = hist.Hist(hist.axis.Regular(50, 0.5, 100.5, underflow=False, overflow=False, name="Turns"))

    def fill(self, data):
        self._h.fill(data["turn"])

    def plot(self, ax, cumulative: bool = False):
        if cumulative:
            self._h[:] = np.cumsum(self._h[:])
        self._h.plot(histtype="fill", ax=ax)


class LossPerTurnByGroupHistogram(AnalysisHistogram):
    def __init__(self, hist_histogram=None, groupby: str = "element"):
        super().__init__(hist_histogram=hist_histogram)
        self.groupby = groupby
        if hist_histogram:
            self._h = hist_histogram
        else:
            self._h = hist.Hist(
                hist.axis.Regular(50, 0.5, 50.5, underflow=False, overflow=False, name="Turns"),
                hist.axis.StrCategory(self.parameters["groupby"][self.groupby], label="Collimators")
            )

    def fill(self, data):
        self._h.fill(data["turn"], data[self.groupby])

    def plot(self, ax, cumulative: bool = False):
        if cumulative:
            for n in range(len(self._h[0, :].values())):
                self._h[:, n] = np.cumsum(self._h[:, n])

        def legend(data, h):
            if h.sum() != 0:
                if h[:, [data[0]]].sum() * 100 / h.sum() > 1:
                    return data[0]

        self.legend_parameters = pd.DataFrame(AnalysisHistogram().parameters["groupby"][self.groupby]
                                              ).apply(legend, args=(self._h,), axis=1).dropna()
        self._h.stack(1).plot(stack=True, histtype="fill", legend=True, ax=ax)
        #
        # artists = np.take(ax.get_legend_handles_labels()[0], -legend_parameters.index - 1)
        # labels = np.take(ax.get_legend_handles_labels()[1], -legend_parameters.index - 1)
        # ax.legend(artists,
        #           labels,
        #           prop={'size': 30},
        #           loc='center left',
        #           bbox_to_anchor=(0.965, 0.5),
        #           fancybox=True,
        #           shadow=True,
        #           ncol=1)


class ImpactParameterHistogram(AnalysisHistogram):
    def __init__(self, hist_histogram=None, groupby: str = "element"):
        super().__init__(hist_histogram)
        self.groupby = groupby
        if hist_histogram:
            self._h = hist_histogram
        else:
            self._h = hist.Hist(
                hist.axis.Regular(400, -0.0022, 0.0022, underflow=False, overflow=False, name="x"),
                hist.axis.Regular(400, -0.0022, 0.0022, underflow=False, overflow=False, name="y"),
                hist.axis.StrCategory(self.parameters["groupby"][self.groupby], label="Collimators", name="Collimators")
            )

    def fill(self, data):
        def _postprocess_data(df):
            return df["x"] - np.sign(df["x"]) * df["aper_1"]

        data["x"] = data.apply(func=_postprocess_data, axis=1)

        self._h.fill(data["x"], data["y"], data[self.groupby])

    def plot(self, ax, projection: str = "x", group: str = None, ):
        def legend(data, h):
            if h.sum() != 0:
                if h[:, :, [data[0]]].sum() * 100 / h.sum() > 1:
                    return data[0]

        legend_parameters = pd.DataFrame(self.parameters["groupby"]["element"]
                                         ).apply(legend, args=(self._h,), axis=1).dropna()

        if group is not None:
            self._h.project(projection, "Collimators")[:, group].plot(stack=True, histtype="fill", ax=ax)
        else:
            self._h.project(projection, "Collimators").stack(1).plot(stack=True, histtype="fill", legend=True, ax=ax)

            artists = np.take(ax.get_legend_handles_labels()[0], -legend_parameters.index - 1)
            labels = np.take(ax.get_legend_handles_labels()[1], -legend_parameters.index - 1)

            ax.legend(artists,
                      labels,
                      prop={'size': 30},
                      loc='center left',
                      bbox_to_anchor=(0.965, 0.5),
                      fancybox=True,
                      shadow=True,
                      ncol=1)


class LossPerMachinePosition(AnalysisHistogram):
    def __init__(self, hist_histogram=None, groupby: str = "element"):
        """'Groupby' can be 'element', 'family' or 'turn' """
        super().__init__(hist_histogram)
        self.groupby = groupby
        if hist_histogram:
            self._h = hist_histogram
        else:
            if self.groupby == "turn":
                self._h = hist.Hist(
                    hist.axis.Regular(26000, 0, 26658.8832, underflow=False, overflow=False, name="s", label="s"),
                    hist.axis.IntCategory(np.array(range(50)) + 1, label="Turn", name="Turn"))
            else:
                self._h = hist.Hist(
                    hist.axis.Regular(26000, 0, 26658.8832, underflow=False, overflow=False, name="s", label="s"),
                    hist.axis.StrCategory(self.parameters["groupby"][self.groupby], label="Collimators")
                )

    def fill(self, data):
        self._h.fill(data["s"], data[self.groupby])

    def plot(self, ax):
        """ Use this to "zoom in" the axes: ``ax.xlim(19700, 20000)`` """

        def legend(data, h):
            if h.sum() != 0:
                if h[:, [data[0]]].sum() * 100 / h.sum() > 1:
                    return data[0]

        if self.groupby == "turn":
            legend_parameters = pd.DataFrame(
                range(self._h.axes[1][-1])
            ).apply(legend, args=(self._h,), axis=1).dropna()
        else:
            legend_parameters = pd.DataFrame(
                AnalysisHistogram().parameters["groupby"][self.groupby]
            ).apply(legend, args=(self._h,), axis=1).dropna()

        self._h.stack(1).plot(stack=True, histtype="fill", legend=True, ax=ax)

        artists = np.take(ax.get_legend_handles_labels()[0], -legend_parameters.index - 1)
        labels = np.take(ax.get_legend_handles_labels()[1], -legend_parameters.index - 1)
        ax.legend(artists,
                  labels,
                  prop={'size': 30},
                  loc='center left',
                  bbox_to_anchor=(0.965, 0.5),
                  fancybox=True,
                  shadow=True,
                  ncol=1)
        ymin, ymax = ax.get_ylim()

        ax.axvline(x=26658.8832, ymin=0, ymax=1, color='red')
        ax.axvline(x=0, ymin=0, ymax=1, color='red')
        ax.text(0.1, ymax / 2, 'ip1', rotation=90, fontsize=30, clip_on=True)
        ax.axvline(x=3332.436584, ymin=0, ymax=1, color='red')
        ax.text(3332.536584, ymax / 2, 'ip2', rotation=90, fontsize=30, clip_on=True)
        ax.axvline(x=6664.7208, ymin=0, ymax=1, color='red')
        ax.text(6664.8208, ymax / 2, 'ip3', rotation=90, fontsize=30, clip_on=True)
        ax.axvline(x=9997.005016, ymin=0, ymax=1, color='red')
        ax.text(9997.105016, ymax / 2, 'ip4', rotation=90, fontsize=30, clip_on=True)
        ax.axvline(x=13329.289233, ymin=0, ymax=1, color='red')
        ax.text(13329.389233, ymax / 2, 'ip5', rotation=90, fontsize=30, clip_on=True)
        ax.axvline(x=16661.725816, ymin=0, ymax=1, color='red')
        ax.text(16661.825816, ymax / 2, 'ip6', rotation=90, fontsize=30, clip_on=True)
        ax.axvline(x=19994.1624, ymin=0, ymax=1, color='red')
        ax.text(19994.2624, ymax / 2, 'ip7', rotation=90, fontsize=30, clip_on=True)
        ax.axvline(x=23315.378984, ymin=0, ymax=1, color='red')
        ax.text(23315.478984, ymax / 2, 'ip8', rotation=90, fontsize=30, clip_on=True)


class Analysis:
    """Base class to support the analysis module."""

    def __init__(self, path: str):
        self._path = path
        self._histograms = None

    def save(self, filename: str, property_name: str = '_histograms'):
        """Save the combined analysis data (histograms, plots, etc.) in a pickle format."""
        with open(os.path.join(self._path, filename), "wb") as f:
            if self._histograms is not None:
                pickle.dump(getattr(self, property_name), f)

    def __getitem__(self, k):
        return self._histograms[k]


class EventAnalysis(Analysis):
    SUFFIXES = {
        'loss': "loss",
        'tracking': "track",
        'beam': "beam",
        'summary': "summ",
        'info': "info",
        'twiss': "twiss",
        'twiss_pre_thin': '_twiss_pre_thin_lhcb1',
    }

    def __init__(self, prefix: str = '', histograms: Optional[List[AnalysisHistogram]] = None,
                 beam_model: Optional[PDF] = None, path: str = '.'):
        super().__init__(path)
        self._prefix = prefix
        self._histograms = histograms or []
        self._beam_model = beam_model
        self._total_weight = 1.0

    def __call__(self):
        try:
            loss_data = pd.read_parquet(os.path.join(self._path, f"{self._prefix}-{self.SUFFIXES['loss']}.parquet"))
        except FileNotFoundError:
            loss_data = None
        try:
            twiss_pre_thin = pd.read_parquet(
                os.path.join(self._path, f"{self._prefix}-{self.SUFFIXES['twiss_pre_thin']}.parquet"))
        except FileNotFoundError:
            twiss_pre_thin = None

        def _preprocess_data():
            """Preprocessing applied to the loss dataframe."""
            loss_data["family"] = loss_data.apply(lambda _: re.compile(r"^.*?(?=\.)").findall(_["element"])[0], axis=1)
            loss_data["aper_1"] = twiss_pre_thin["aper_1"]

        def _process_data():
            for h in self._histograms:
                h.fill(loss_data)

        if loss_data is not None:
            _preprocess_data()
            _process_data()

    def save(self):
        super().save(filename=f"{self._prefix}-analysis-{self._beam_model}.pkl")

    @property
    def results(self):
        return self._histograms


class AnalysisCombineLosses(Analysis):
    def __init__(self, path: str = '.', beam_model: str = 'DoubleGaussianPDF'):
        super().__init__(path)
        self._files = glob.glob(os.path.join(self._path, f"*-analysis-{beam_model}.pkl"))
        self._event_histograms = None
        self._histograms = None

        for i, filename in enumerate(self._files):
            with open(filename, 'rb') as f:
                _ = np.array(pickle.load(f))
                if self._event_histograms is None:
                    self._event_histograms = np.empty((len(self._files), len(_)), dtype='O')
                self._event_histograms[i, :] = _

    def __call__(self):
        self._histograms = np.apply_along_axis(lambda _: AnalysisHistogram.combine(*_), 0, self._event_histograms)

    def save(self, filename: str = 'combined.pkl'):
        super().save(filename)

    @property
    def results(self):
        return self._histograms


class AnalysisCombineTracks(Analysis):
    def __init__(self, path: str = '.', filters: Optional[List] = None):
        super().__init__(path)
        self._files = glob.glob(self._path + "/**track.parquet")
        self._beam_model = beam_model
        nthreads = 1 if filters is not None else 64
        self._dataset = pq.ParquetDataset(
            self._files,
            metadata_nthreads=nthreads,
            filters=filters,
            use_legacy_dataset=filters is None,
        )
        self._data = None

<<<<<<< HEAD
    def __call__(self, columns: Optional[List[str]] = None):
        self._data = self._dataset.read(columns=columns, use_threads=True)
=======
    def __call__(self, columns: Optional[List[str]]=None):
        self._data = self._dataset.read(columns=columns, use_threads=True).to_pandas()

        with open(os.path.join(self._path, "1-beam.pkl"), 'rb') as f:
            b = pickle.load(f)
        b.model = self._beam_model
        initial_distribution = self._data.query("turn == 0.0")[['x', 'px', 'y', 'py', 't', 'pt']].values
        weights = b.weight_from_denormalized_distribution(initial_distribution)
        print(self._beam_model)
        print(b)
        self._data['weight'] = self._data.apply(lambda _: weights[int(_['number'])-1], axis=1)
>>>>>>> c27b8a3a

    def save(self, filename: str = 'combined-tracks.parquet'):
        self._data.to_parquet(os.path.join(self._path, filename))
        #pq.write_table(self._data, os.path.join(self._path, filename))

    @property
    def results(self):
        return self._data<|MERGE_RESOLUTION|>--- conflicted
+++ resolved
@@ -46,12 +46,12 @@
             self._h = hist.Hist(hist.axis.Regular(50, 0.5, 100.5, underflow=False, overflow=False, name="Turns"))
 
     def fill(self, data):
-        self._h.fill(data["turn"])
-
-    def plot(self, ax, cumulative: bool = False):
+        self._h.fill(data["turn"], weight=data["weight"].values)
+
+    def plot(self, ax, cumulative: bool = False, **kwargs):
         if cumulative:
             self._h[:] = np.cumsum(self._h[:])
-        self._h.plot(histtype="fill", ax=ax)
+        self._h.plot(histtype="fill", ax=ax, **kwargs)
 
 
 class LossPerTurnByGroupHistogram(AnalysisHistogram):
@@ -79,20 +79,20 @@
                 if h[:, [data[0]]].sum() * 100 / h.sum() > 1:
                     return data[0]
 
-        self.legend_parameters = pd.DataFrame(AnalysisHistogram().parameters["groupby"][self.groupby]
-                                              ).apply(legend, args=(self._h,), axis=1).dropna()
+        legend_parameters = pd.DataFrame(AnalysisHistogram().parameters["groupby"][self.groupby]
+                                         ).apply(legend, args=(self._h,), axis=1).dropna()
         self._h.stack(1).plot(stack=True, histtype="fill", legend=True, ax=ax)
-        #
-        # artists = np.take(ax.get_legend_handles_labels()[0], -legend_parameters.index - 1)
-        # labels = np.take(ax.get_legend_handles_labels()[1], -legend_parameters.index - 1)
-        # ax.legend(artists,
-        #           labels,
-        #           prop={'size': 30},
-        #           loc='center left',
-        #           bbox_to_anchor=(0.965, 0.5),
-        #           fancybox=True,
-        #           shadow=True,
-        #           ncol=1)
+
+        artists = np.take(ax.get_legend_handles_labels()[0], -legend_parameters.index - 1)
+        labels = np.take(ax.get_legend_handles_labels()[1], -legend_parameters.index - 1)
+        ax.legend(artists,
+                  labels,
+                  prop={'size': 30},
+                  loc='center left',
+                  bbox_to_anchor=(0.965, 0.5),
+                  fancybox=True,
+                  shadow=True,
+                  ncol=1)
 
 
 class ImpactParameterHistogram(AnalysisHistogram):
@@ -251,30 +251,43 @@
         self._total_weight = 1.0
 
     def __call__(self):
-        try:
-            loss_data = pd.read_parquet(os.path.join(self._path, f"{self._prefix}-{self.SUFFIXES['loss']}.parquet"))
-        except FileNotFoundError:
-            loss_data = None
+        self._tr = TrackingResult.load_data(
+            path=self._path,
+            suffix=self._prefix,
+            load_twiss=False,
+            load_summ=False,
+            load_info=False,
+            load_track=True,
+            load_loss=True,
+            load_beam=True
+        )
         try:
             twiss_pre_thin = pd.read_parquet(
                 os.path.join(self._path, f"{self._prefix}-{self.SUFFIXES['twiss_pre_thin']}.parquet"))
         except FileNotFoundError:
             twiss_pre_thin = None
 
+        self._tr.beam_distribution.model = self._beam_model
+        self._total_weight = self._tr.compute_weights()
+
         def _preprocess_data():
             """Preprocessing applied to the loss dataframe."""
-            loss_data["family"] = loss_data.apply(lambda _: re.compile(r"^.*?(?=\.)").findall(_["element"])[0], axis=1)
-            loss_data["aper_1"] = twiss_pre_thin["aper_1"]
+            self._tr.loss_df["family"] = self._tr.loss_df.apply(
+                lambda _: re.compile(r"^.*?(?=\.)").findall(_["element"])[0], axis=1)
+            self._tr.loss_df["aper_1"] = twiss_pre_thin["aper_1"]
 
         def _process_data():
             for h in self._histograms:
-                h.fill(loss_data)
-
-        if loss_data is not None:
+                h.fill(self._tr.loss_df)
+            self._histograms.append(self._total_weight)
+
+        if self._tr.loss_df is not None:
             _preprocess_data()
             _process_data()
 
     def save(self):
+        np.save(os.path.join(self._path, f"{self._prefix}-weights-{self._beam_model}.npy"),
+                self._tr.track_df.query("turn == 0.0")[['number', 'weight']].values)
         super().save(filename=f"{self._prefix}-analysis-{self._beam_model}.pkl")
 
     @property
@@ -308,7 +321,7 @@
 
 
 class AnalysisCombineTracks(Analysis):
-    def __init__(self, path: str = '.', filters: Optional[List] = None):
+    def __init__(self, path: str = '.', filters: Optional[List] = None, beam_model: Optional[PDF] = None):
         super().__init__(path)
         self._files = glob.glob(self._path + "/**track.parquet")
         self._beam_model = beam_model
@@ -321,11 +334,7 @@
         )
         self._data = None
 
-<<<<<<< HEAD
     def __call__(self, columns: Optional[List[str]] = None):
-        self._data = self._dataset.read(columns=columns, use_threads=True)
-=======
-    def __call__(self, columns: Optional[List[str]]=None):
         self._data = self._dataset.read(columns=columns, use_threads=True).to_pandas()
 
         with open(os.path.join(self._path, "1-beam.pkl"), 'rb') as f:
@@ -335,12 +344,11 @@
         weights = b.weight_from_denormalized_distribution(initial_distribution)
         print(self._beam_model)
         print(b)
-        self._data['weight'] = self._data.apply(lambda _: weights[int(_['number'])-1], axis=1)
->>>>>>> c27b8a3a
+        self._data['weight'] = self._data.apply(lambda _: weights[int(_['number']) - 1], axis=1)
 
     def save(self, filename: str = 'combined-tracks.parquet'):
         self._data.to_parquet(os.path.join(self._path, filename))
-        #pq.write_table(self._data, os.path.join(self._path, filename))
+        # pq.write_table(self._data, os.path.join(self._path, filename))
 
     @property
     def results(self):
