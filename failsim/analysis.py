--- conflicted
+++ resolved
@@ -362,13 +362,7 @@
         b.model = self._beam_model
         initial_distribution = self._data.query("turn == 0.0")[['x', 'px', 'y', 'py', 't', 'pt']].values
         weights = b.weight_from_denormalized_distribution(initial_distribution)
-<<<<<<< HEAD
-        print(self._beam_model)
-        print(b)
-        self._data['weight'] = self._data.apply(lambda _: weights[int(_['number']) - 1], axis=1)
-=======
         self._data['weight'] = self._data.apply(lambda _: weights[int(_['number'])-1], axis=1)
->>>>>>> 188a0350
 
     def save(self, filename: str = 'combined-tracks.parquet'):
         self._data.to_parquet(os.path.join(self._path, filename))
