--- conflicted
+++ resolved
@@ -44,13 +44,16 @@
 
 
 class LossPerTurnHistogram(AnalysisHistogram):
-    def __init__(self, hist_histogram=None):
+    def __init__(self, hist_histogram=None, maximum_turns=100):
         super().__init__(hist_histogram)
+        self._max_turns = maximum_turns
         self.groupby = None
         if hist_histogram:
             self._h = hist_histogram
         else:
-            self._h = hist.Hist(hist.axis.Regular(100, 0.5, 100.5, underflow=False, overflow=False, name="Turns"))
+            self._h = hist.Hist(hist.axis.Regular(
+                self._max_turns, 0.5, self._max_turns + 0.5, underflow=False, overflow=False, name="Turns"
+            ))
 
     def fill(self, data):
         self._h.fill(data["turn"], weight=data["weight"].values)
@@ -59,21 +62,26 @@
         if cumulative:
             self._h[:] = np.cumsum(self._h[:])
         if total_weight is not None:
-            self._h = 700*self._h/total_weight
+            self._h = 700 * self._h / total_weight
         self._h.plot(histtype="fill", ax=ax, **kwargs)
 
 
 class LossPerTurnByGroupHistogram(AnalysisHistogram):
-    def __init__(self, hist_histogram=None, groupby: str = "element"):
+    def __init__(self, hist_histogram=None, groupby: str = "element", maximum_turns=100):
         super().__init__(hist_histogram=hist_histogram)
+        self._max_turns = maximum_turns
         self.groupby = groupby
 
         if hist_histogram:
             self._h = hist_histogram
         else:
             self._h = hist.Hist(
-                hist.axis.Regular(100, 0.5, 100.5, underflow=False, overflow=False, name="Turns"),
-                hist.axis.StrCategory(self.parameters["groupby"][self.groupby], label="Collimators")
+                hist.axis.Regular(
+                    self._max_turns, 0.5, self._max_turns + 0.5, underflow=False, overflow=False, name="Turns"
+                ),
+                hist.axis.StrCategory(
+                    self.parameters["groupby"][self.groupby], label="Collimators"
+                )
             )
 
     def fill(self, data):
@@ -82,7 +90,7 @@
     def plot(self, ax, total_weight=None, cumulative: bool = False, legend_filter=1):
 
         if total_weight is not None:
-            self._h = 700*self._h/total_weight
+            self._h = 700 * self._h / total_weight
 
         def legend(data, h):
             if h.sum() != 0:
@@ -133,7 +141,7 @@
 
     def plot(self, ax, total_weight=None, projection: str = "x", group: str = None, legend_filter=1):
         if total_weight is not None:
-            self._h = 700*self._h/total_weight
+            self._h = 700 * self._h / total_weight
 
         def legend(data, h):
             if h.sum() != 0:
@@ -162,9 +170,10 @@
 
 
 class LossMap(AnalysisHistogram):
-    def __init__(self, hist_histogram=None, groupby: str = "element"):
+    def __init__(self, hist_histogram=None, groupby: str = "element", maximum_turns=100):
         """'Groupby' can be 'element', 'family' or 'turn' """
         super().__init__(hist_histogram)
+        self._max_turns = maximum_turns
         self.groupby = groupby
         if hist_histogram:
             self._h = hist_histogram
@@ -172,7 +181,7 @@
             if self.groupby == "turn":
                 self._h = hist.Hist(
                     hist.axis.Regular(26000, 0, 26658.8832, underflow=False, overflow=False, name="s", label="s"),
-                    hist.axis.IntCategory(np.array(range(100)) + 1, label="Turn", name="Turn"))
+                    hist.axis.IntCategory(np.array(range(self._max_turns)) + 1, label="Turn", name="Turn"))
             else:
                 self._h = hist.Hist(
                     hist.axis.Regular(26000, 0, 26658.8832, underflow=False, overflow=False, name="s", label="s"),
@@ -185,7 +194,7 @@
     def plot(self, ax, total_weight=None, legend_filter=1):
         """ Use this to "zoom in" the axes: ``ax.xlim(19700, 20000)`` """
         if total_weight is not None:
-            self._h = 700*self._h/total_weight
+            self._h = 700 * self._h / total_weight
 
         def legend(data, h):
             if h.sum() != 0:
@@ -274,7 +283,7 @@
         try:
             aperture = pd.read_parquet(
                 os.path.join(self._path, "1-twiss.parquet"))
-                #f"{self._prefix}-{self.SUFFIXES['twiss']}.parquet")
+            # f"{self._prefix}-{self.SUFFIXES['twiss']}.parquet")
 
         except FileNotFoundError:
             aperture = None
@@ -363,14 +372,10 @@
         b.model = self._beam_model
         initial_distribution = self._data.query("turn == 0.0")[['x', 'px', 'y', 'py', 't', 'pt']].values
         weights = b.weight_from_denormalized_distribution(initial_distribution)
-        self._data['weight'] = self._data.apply(lambda _: weights[int(_['number'])-1], axis=1)
+        self._data['weight'] = self._data.apply(lambda _: weights[int(_['number']) - 1], axis=1)
 
     def save(self, filename: str = 'combined-tracks.parquet'):
         self._data.to_parquet(os.path.join(self._path, filename))
-<<<<<<< HEAD
-        # pq.write_table(self._data, os.path.join(self._path, filename))
-=======
->>>>>>> 9c642985
 
     @property
     def results(self):
